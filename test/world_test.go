// Copyright (c) 2024 Alibaba Group Holding Ltd.
//
// Licensed under the Apache License, Version 2.0 (the "License");
// you may not use this file except in compliance with the License.
// You may obtain a copy of the License at
//
//      http://www.apache.org/licenses/LICENSE-2.0
//
// Unless required by applicable law or agreed to in writing, software
// distributed under the License is distributed on an "AS IS" BASIS,
// WITHOUT WARRANTIES OR CONDITIONS OF ANY KIND, either express or implied.
// See the License for the specific language governing permissions and
// limitations under the License.

package test

import (
	"fmt"
	"regexp"
	"testing"
)

const WorldAppName = "world"

<<<<<<< HEAD
const expectImportCounts = 30
=======
const expectedImportCounts = 35
>>>>>>> 1c6b4861

func TestCompileTheWorld(t *testing.T) {
	UseApp(WorldAppName)

	RunGoBuild(t, "go", "build")
	RunApp(t, WorldAppName)
	text := ReadLog(t)

	regex := `\"ImportPath\":\"([^"]+)\"`
	r := regexp.MustCompile(regex)

	importPaths := make(map[string]struct{})
	matches := r.FindAllStringSubmatch(text, -1)

	for _, match := range matches {
		importPath := match[1]
		importPaths[importPath] = struct{}{}
	}
	if len(importPaths) != expectedImportCounts {
		t.Logf("Expected %d import paths, but found %d", expectedImportCounts, len(importPaths))
		t.Log("Matched import paths:")
		// sort import paths for better readability
		// (not strictly necessary, but helps in debugging)
		for path := range importPaths {
			fmt.Println(path)
		}
		t.Fatalf("Rule matching is not complete")
	}
}<|MERGE_RESOLUTION|>--- conflicted
+++ resolved
@@ -22,11 +22,7 @@
 
 const WorldAppName = "world"
 
-<<<<<<< HEAD
-const expectImportCounts = 30
-=======
-const expectedImportCounts = 35
->>>>>>> 1c6b4861
+const expectedImportCounts = 37
 
 func TestCompileTheWorld(t *testing.T) {
 	UseApp(WorldAppName)
