--- conflicted
+++ resolved
@@ -22,11 +22,7 @@
 
 const WorldAppName = "world"
 
-<<<<<<< HEAD
-const expectedImportCounts = 37
-=======
-const expectedImportCounts = 36
->>>>>>> 6dc0937d
+const expectedImportCounts = 38
 
 func TestCompileTheWorld(t *testing.T) {
 	UseApp(WorldAppName)
