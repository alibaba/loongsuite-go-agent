--- conflicted
+++ resolved
@@ -25,17 +25,12 @@
 
 func TestGinHTML(t *testing.T, env ...string) {
 	UseApp("gin")
-<<<<<<< HEAD
-	RunInstrument(t, "-debuglog", "go", "build", "gin.go")
-	RunApp(t, "gin", env...)
-=======
-	RunInstrument(t, "-debuglog", "--", "test_gin_html.go")
+	RunInstrument(t, "-debuglog", "go", "build", "test_gin_html.go")
 	RunApp(t, "test_gin_html", env...)
 }
 
 func TestGinPattern(t *testing.T, env ...string) {
 	UseApp("gin")
-	RunInstrument(t, "-debuglog", "--", "test_gin_pattern.go")
+	RunInstrument(t, "-debuglog", "go", "build", "test_gin_pattern.go")
 	RunApp(t, "test_gin_pattern", env...)
->>>>>>> cd10adf3
 }