// Copyright (c) 2024 Alibaba Group Holding Ltd.
//
// Licensed under the Apache License, Version 2.0 (the "License");
// you may not use this file except in compliance with the License.
// You may obtain a copy of the License at
//
//      http://www.apache.org/licenses/LICENSE-2.0
//
// Unless required by applicable law or agreed to in writing, software
// distributed under the License is distributed on an "AS IS" BASIS,
// WITHOUT WARRANTIES OR CONDITIONS OF ANY KIND, either express or implied.
// See the License for the specific language governing permissions and
// limitations under the License.

package test

import (
	"testing"

	"github.com/alibaba/opentelemetry-go-auto-instrumentation/tool/shared"
)

const AppName = "flags"

func TestFlags(t *testing.T) {
	UseApp(AppName)

	RunGoBuildFallible(t, "go", "build", "-thisisnotvalid")
	ExpectPreprocessContains(t, shared.DebugLogFile, "failed to")

	RunVersion(t)
	ExpectStdoutContains(t, "version")

	RunGoBuildFallible(t, "go", "build", "notevenaflag")
	ExpectPreprocessContains(t, shared.DebugLogFile, "failed to")

	RunSet(t, "-verbose")
	RunGoBuild(t, "go", "build", `-ldflags=-X main.Placeholder=replaced`)
	_, stderr := RunApp(t, AppName)
	ExpectContains(t, stderr, "placeholder:replaced")

	RunGoBuild(t, "go")
	RunGoBuild(t)
	RunGoBuild(t, "")
<<<<<<< HEAD
=======
}

func TestFlagConfigOverwriteNo(t *testing.T) {
	UseApp(AppName)

	RunSet(t, "-verbose=false")
	RunGoBuildWithEnv(t, []string{"OTELTOOL_VERBOSE=true"},
		"go", "build")
	ExpectPreprocessContains(t, shared.DebugLogFile, "Available")

	RunSet(t, "-verbose=true")
	RunGoBuildWithEnv(t, []string{"OTELTOOL_VERBOSE=false"},
		"go", "build")
	ExpectPreprocessNotContains(t, shared.DebugLogFile, "Available")
>>>>>>> fe53f88c
}<|MERGE_RESOLUTION|>--- conflicted
+++ resolved
@@ -42,8 +42,6 @@
 	RunGoBuild(t, "go")
 	RunGoBuild(t)
 	RunGoBuild(t, "")
-<<<<<<< HEAD
-=======
 }
 
 func TestFlagConfigOverwriteNo(t *testing.T) {
@@ -58,5 +56,4 @@
 	RunGoBuildWithEnv(t, []string{"OTELTOOL_VERBOSE=false"},
 		"go", "build")
 	ExpectPreprocessNotContains(t, shared.DebugLogFile, "Available")
->>>>>>> fe53f88c
 }