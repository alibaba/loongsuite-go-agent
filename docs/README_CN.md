--- conflicted
+++ resolved
@@ -73,39 +73,6 @@
 
 # 支持的库
 
-<<<<<<< HEAD
-| 插件名称          | 存储库网址                                          | 最低支持版本  | 最高支持版本   |
-|---------------|------------------------------------------------|---------|----------|
-| database/sql  | https://pkg.go.dev/database/sql                | -       | -        |
-| echo          | https://github.com/labstack/echo               | v4.0.0  | v4.12.0  |
-| elasticsearch | https://github.com/elastic/go-elasticsearch    | v8.4.0  | v8.15.0  |
-| fasthttp      | https://github.com/valyala/fasthttp            | v1.45.0 | v1.59.0  |
-| fiber         | https://github.com/gofiber/fiber               | v2.43.0 | v2.52.6  |
-| gin           | https://github.com/gin-gonic/gin               | v1.7.0  | v1.10.0  |
-| go-redis      | https://github.com/redis/go-redis              | v9.0.5  | v9.5.1   |
-| go-redis v8   | https://github.com/redis/go-redis              | v8.11.0 | v8.11.5  |
-| gomicro       | https://github.com/micro/go-micro              | v5.0.0  | v5.3.0   |
-| gorestful     | https://github.com/emicklei/go-restful         | v3.7.0  | v3.12.1  |
-| gorm          | https://github.com/go-gorm/gorm                | v1.22.0 | v1.25.9  |
-| grpc          | https://google.golang.org/grpc                 | v1.44.0 | v1.71.0  |
-| hertz         | https://github.com/cloudwego/hertz             | v0.8.0  | v0.9.2   |
-| iris          | https://github.com/kataras/iris                | v12.2.0 | v12.2.11 |
-| kitex         | https://github.com/cloudwego/kitex             | v0.5.1  | v0.11.3  |
-| kratos        | https://github.com/go-kratos/kratos            | v2.6.3  | v2.8.4   |
-| langchaingo   | https://github.com/tmc/langchaingo             | v0.1.13 | v0.1.13  |
-| log           | https://pkg.go.dev/log                         | -       | -        |
-| logrus        | https://github.com/sirupsen/logrus             | v1.5.0  | v1.9.3   |
-| mongodb       | https://github.com/mongodb/mongo-go-driver     | v1.11.1 | v1.15.1  |
-| mux           | https://github.com/gorilla/mux                 | v1.3.0  | v1.8.1   |
-| nacos         | https://github.com/nacos-group/nacos-sdk-go/v2 | v2.0.0  | v2.2.7   |
-| net/http      | https://pkg.go.dev/net/http                    | -       | -        |
-| redigo        | https://github.com/gomodule/redigo             | v1.9.0  | v1.9.2   |
-| slog          | https://pkg.go.dev/log/slog                    | -       | -        |
-| trpc-go       | https://github.com/trpc-group/trpc-go          | v1.0.0  | v1.0.3   |
-| zap           | https://github.com/uber-go/zap                 | v1.20.0 | v1.27.0  |
-| zerolog       | https://github.com/rs/zerolog                  | v1.10.0 | v1.33.0  |
-| rocketmq      | https://github.com/apache/rocketmq-client-go   | v2.0.0  | v2.1.2   |
-=======
 | 插件名称       | 存储库网址                                      | 最低支持版本           | 最高支持版本     |
 |---------------| ---------------------------------------------- |-----------------------|-----------------------|
 | database/sql  | https://pkg.go.dev/database/sql                | -                     | -                     |
@@ -139,7 +106,7 @@
 | zerolog       | https://github.com/rs/zerolog                  | v1.10.0               | v1.33.0               |
 | go-kit/log    | https://github.com/go-kit/log                  | v0.1.0                | v0.2.1                |
 | pg            | https://github.com/go-pg/pg                    | v1.10.0               | v1.14.0               |
->>>>>>> 2411fd59
+| rocketmq      | https://github.com/apache/rocketmq-client-go   | v2.0.0  | v2.1.2   |
 
 我们正在逐步开源我们支持的库，非常欢迎您的贡献💖！
 
