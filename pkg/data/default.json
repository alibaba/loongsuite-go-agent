--- conflicted
+++ resolved
@@ -920,44 +920,6 @@
     "OnEnter": "publishWithDeferredConfirmOnEnter",
     "OnExit":"publishWithDeferredConfirmOnExit",
       "Path": "github.com/alibaba/opentelemetry-go-auto-instrumentation/pkg/rules/amqp091"
-<<<<<<< HEAD
-  },
-  {
-    "Version": "[2.0.0,)",
-    "ImportPath": "github.com/apache/rocketmq-client-go/v2/producer",
-    "Function": "sendSync",
-    "ReceiverType": "\\*defaultProducer",
-    "OnEnter": "producerSendSyncOnEnter",
-    "OnExit": "producerSendSyncOnExit",
-    "Path": "github.com/alibaba/opentelemetry-go-auto-instrumentation/pkg/rules/rocketmq"
-  },
-  {
-    "Version": "[2.0.0,)",
-    "ImportPath": "github.com/apache/rocketmq-client-go/v2/producer",
-    "Function": "sendAsync",
-    "ReceiverType": "\\*defaultProducer",
-    "OnEnter": "producerSendAsyncOnEnter",
-    "Path": "github.com/alibaba/opentelemetry-go-auto-instrumentation/pkg/rules/rocketmq"
-  },
-  {
-    "Version": "[2.0.0,)",
-    "ImportPath": "github.com/apache/rocketmq-client-go/v2/producer",
-    "Function": "sendOneWay",
-    "ReceiverType": "\\*defaultProducer",
-    "OnEnter": "producerSendOneWayOnEnter",
-    "OnExit": "producerSendOneWayOnExit",
-    "Path": "github.com/alibaba/opentelemetry-go-auto-instrumentation/pkg/rules/rocketmq"
-  },
-  {
-    "Version": "[2.0.0,)",
-    "ImportPath": "github.com/apache/rocketmq-client-go/v2/consumer",
-    "Function": "consumeInner",
-    "ReceiverType": "\\*pushConsumer",
-    "OnEnter": "consumerConsumeInnerOnEnter",
-    "OnExit": "consumerConsumeInnerOnExit",
-    "Path": "github.com/alibaba/opentelemetry-go-auto-instrumentation/pkg/rules/rocketmq"
-  }
-=======
   },{
   "Version": "[0.20.0,)",
   "ImportPath": "github.com/mark3labs/mcp-go/mcp",
@@ -1006,6 +968,39 @@
   "OnEnter": "clientStdioOnEnter",
   "OnExit":"clientStdioOnExit",
   "Path": "github.com/alibaba/opentelemetry-go-auto-instrumentation/pkg/rules/mcp"
-}
->>>>>>> a5689b11
+}, {
+    "Version": "[2.0.0,)",
+    "ImportPath": "github.com/apache/rocketmq-client-go/v2/producer",
+    "Function": "sendSync",
+    "ReceiverType": "\\*defaultProducer",
+    "OnEnter": "producerSendSyncOnEnter",
+    "OnExit": "producerSendSyncOnExit",
+    "Path": "github.com/alibaba/opentelemetry-go-auto-instrumentation/pkg/rules/rocketmq"
+  },
+  {
+    "Version": "[2.0.0,)",
+    "ImportPath": "github.com/apache/rocketmq-client-go/v2/producer",
+    "Function": "sendAsync",
+    "ReceiverType": "\\*defaultProducer",
+    "OnEnter": "producerSendAsyncOnEnter",
+    "Path": "github.com/alibaba/opentelemetry-go-auto-instrumentation/pkg/rules/rocketmq"
+  },
+  {
+    "Version": "[2.0.0,)",
+    "ImportPath": "github.com/apache/rocketmq-client-go/v2/producer",
+    "Function": "sendOneWay",
+    "ReceiverType": "\\*defaultProducer",
+    "OnEnter": "producerSendOneWayOnEnter",
+    "OnExit": "producerSendOneWayOnExit",
+    "Path": "github.com/alibaba/opentelemetry-go-auto-instrumentation/pkg/rules/rocketmq"
+  },
+  {
+    "Version": "[2.0.0,)",
+    "ImportPath": "github.com/apache/rocketmq-client-go/v2/consumer",
+    "Function": "consumeInner",
+    "ReceiverType": "\\*pushConsumer",
+    "OnEnter": "consumerConsumeInnerOnEnter",
+    "OnExit": "consumerConsumeInnerOnExit",
+    "Path": "github.com/alibaba/opentelemetry-go-auto-instrumentation/pkg/rules/rocketmq"
+  }
 ]