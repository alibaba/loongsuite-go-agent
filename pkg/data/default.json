[
    {
        "ImportPath": "runtime",
        "StructType": "g",
        "FieldName": "otel_trace_context",
        "FieldType": "interface{}"
    },
    {
        "ImportPath": "runtime",
        "StructType": "g",
        "FieldName": "otel_baggage_container",
        "FieldType": "interface{}"
    },
    {
        "ImportPath": "runtime",
        "Function": "newproc1",
        "OnEnter": "defer func(){ retVal0.otel_trace_context = contextPropagate(callergp.otel_trace_context); retVal0.otel_baggage_container = contextPropagate(callergp.otel_baggage_container); }()",
        "UseRaw": true
    },
    {
        "ImportPath": "runtime",
        "FileName": "runtime_linker.go",
        "Path": "github.com/alibaba/opentelemetry-go-auto-instrumentation/pkg/rules/runtime"
    },
    {
        "ImportPath": "database/sql",
        "StructType": "DB",
        "FieldName": "Endpoint",
        "FieldType": "string"
    },
    {
        "ImportPath": "database/sql",
        "StructType": "DB",
        "FieldName": "DriverName",
        "FieldType": "string"
    },
    {
        "ImportPath": "database/sql",
        "StructType": "DB",
        "FieldName": "DSN",
        "FieldType": "string"
    },
    {
        "ImportPath": "database/sql",
        "StructType": "Stmt",
        "FieldName": "Data",
        "FieldType": "map[string]string"
    },
    {
        "ImportPath": "database/sql",
        "StructType": "Stmt",
        "FieldName": "DriverName",
        "FieldType": "string"
    },
    {
        "ImportPath": "database/sql",
        "StructType": "Stmt",
        "FieldName": "DSN",
        "FieldType": "string"
    },
    {
        "ImportPath": "database/sql",
        "StructType": "Tx",
        "FieldName": "Endpoint",
        "FieldType": "string"
    },
    {
        "ImportPath": "database/sql",
        "StructType": "Tx",
        "FieldName": "DriverName",
        "FieldType": "string"
    },
    {
        "ImportPath": "database/sql",
        "StructType": "Tx",
        "FieldName": "DSN",
        "FieldType": "string"
    },
    {
        "ImportPath": "database/sql",
        "StructType": "Conn",
        "FieldName": "Endpoint",
        "FieldType": "string"
    },
    {
        "ImportPath": "database/sql",
        "StructType": "Conn",
        "FieldName": "DriverName",
        "FieldType": "string"
    },
    {
        "ImportPath": "database/sql",
        "StructType": "Conn",
        "FieldName": "DSN",
        "FieldType": "string"
    },
    {
        "ImportPath": "database/sql",
        "Function": "Open",
        "OnEnter": "beforeOpenInstrumentation",
        "OnExit": "afterOpenInstrumentation",
        "Path": "github.com/alibaba/opentelemetry-go-auto-instrumentation/pkg/rules/databasesql"
    },
    {
        "ImportPath": "database/sql",
        "Function": "PingContext",
        "ReceiverType": "*DB",
        "OnEnter": "beforePingContextInstrumentation",
        "OnExit": "afterPingContextInstrumentation",
        "Path": "github.com/alibaba/opentelemetry-go-auto-instrumentation/pkg/rules/databasesql"
    },
    {
        "ImportPath": "database/sql",
        "Function": "PrepareContext",
        "ReceiverType": "*DB",
        "OnEnter": "beforePrepareContextInstrumentation",
        "OnExit": "afterPrepareContextInstrumentation",
        "Path": "github.com/alibaba/opentelemetry-go-auto-instrumentation/pkg/rules/databasesql"
    },
    {
        "ImportPath": "database/sql",
        "Function": "ExecContext",
        "ReceiverType": "*DB",
        "OnEnter": "beforeExecContextInstrumentation",
        "OnExit": "afterExecContextInstrumentation",
        "Path": "github.com/alibaba/opentelemetry-go-auto-instrumentation/pkg/rules/databasesql"
    },
    {
        "ImportPath": "database/sql",
        "Function": "QueryContext",
        "ReceiverType": "*DB",
        "OnEnter": "beforeQueryContextInstrumentation",
        "OnExit": "afterQueryContextInstrumentation",
        "Path": "github.com/alibaba/opentelemetry-go-auto-instrumentation/pkg/rules/databasesql"
    },
    {
        "ImportPath": "database/sql",
        "Function": "BeginTx",
        "ReceiverType": "*DB",
        "OnEnter": "beforeTxInstrumentation",
        "OnExit": "afterTxInstrumentation",
        "Path": "github.com/alibaba/opentelemetry-go-auto-instrumentation/pkg/rules/databasesql"
    },
    {
        "ImportPath": "database/sql",
        "Function": "Conn",
        "ReceiverType": "*DB",
        "OnEnter": "beforeConnInstrumentation",
        "OnExit": "afterConnInstrumentation",
        "Path": "github.com/alibaba/opentelemetry-go-auto-instrumentation/pkg/rules/databasesql"
    },
    {
        "ImportPath": "database/sql",
        "Function": "PingContext",
        "ReceiverType": "*Conn",
        "OnEnter": "beforeConnPingContextInstrumentation",
        "OnExit": "afterConnPingContextInstrumentation",
        "Path": "github.com/alibaba/opentelemetry-go-auto-instrumentation/pkg/rules/databasesql"
    },
    {
        "ImportPath": "database/sql",
        "Function": "PrepareContext",
        "ReceiverType": "*Conn",
        "OnEnter": "beforeConnPrepareContextInstrumentation",
        "OnExit": "afterConnPrepareContextInstrumentation",
        "Path": "github.com/alibaba/opentelemetry-go-auto-instrumentation/pkg/rules/databasesql"
    },
    {
        "ImportPath": "database/sql",
        "Function": "ExecContext",
        "ReceiverType": "*Conn",
        "OnEnter": "beforeConnExecContextInstrumentation",
        "OnExit": "afterConnExecContextInstrumentation",
        "Path": "github.com/alibaba/opentelemetry-go-auto-instrumentation/pkg/rules/databasesql"
    },
    {
        "ImportPath": "database/sql",
        "Function": "QueryContext",
        "ReceiverType": "*Conn",
        "OnEnter": "beforeConnQueryContextInstrumentation",
        "OnExit": "afterConnQueryContextInstrumentation",
        "Path": "github.com/alibaba/opentelemetry-go-auto-instrumentation/pkg/rules/databasesql"
    },
    {
        "ImportPath": "database/sql",
        "Function": "BeginTx",
        "ReceiverType": "*Conn",
        "OnEnter": "beforeConnTxInstrumentation",
        "OnExit": "afterConnTxInstrumentation",
        "Path": "github.com/alibaba/opentelemetry-go-auto-instrumentation/pkg/rules/databasesql"
    },
    {
        "ImportPath": "database/sql",
        "Function": "StmtContext",
        "ReceiverType": "*Tx",
        "OnEnter": "beforeTxStmtContextInstrumentation",
        "OnExit": "afterTxStmtContextInstrumentation",
        "Path": "github.com/alibaba/opentelemetry-go-auto-instrumentation/pkg/rules/databasesql"
    },
    {
        "ImportPath": "database/sql",
        "Function": "PrepareContext",
        "ReceiverType": "*Tx",
        "OnEnter": "beforeTxPrepareContextInstrumentation",
        "OnExit": "afterTxPrepareContextInstrumentation",
        "Path": "github.com/alibaba/opentelemetry-go-auto-instrumentation/pkg/rules/databasesql"
    },
    {
        "ImportPath": "database/sql",
        "Function": "ExecContext",
        "ReceiverType": "*Tx",
        "OnEnter": "beforeTxExecContextInstrumentation",
        "OnExit": "afterTxExecContextInstrumentation",
        "Path": "github.com/alibaba/opentelemetry-go-auto-instrumentation/pkg/rules/databasesql"
    },
    {
        "ImportPath": "database/sql",
        "Function": "QueryContext",
        "ReceiverType": "*Tx",
        "OnEnter": "beforeTxQueryContextInstrumentation",
        "OnExit": "afterTxQueryContextInstrumentation",
        "Path": "github.com/alibaba/opentelemetry-go-auto-instrumentation/pkg/rules/databasesql"
    },
    {
        "ImportPath": "database/sql",
        "Function": "Commit",
        "ReceiverType": "*Tx",
        "OnEnter": "beforeTxCommitInstrumentation",
        "OnExit": "afterTxCommitInstrumentation",
        "Path": "github.com/alibaba/opentelemetry-go-auto-instrumentation/pkg/rules/databasesql"
    },
    {
        "ImportPath": "database/sql",
        "Function": "Rollback",
        "ReceiverType": "*Tx",
        "OnEnter": "beforeTxRollbackInstrumentation",
        "OnExit": "afterTxRollbackInstrumentation",
        "Path": "github.com/alibaba/opentelemetry-go-auto-instrumentation/pkg/rules/databasesql"
    },
    {
        "ImportPath": "database/sql",
        "Function": "ExecContext",
        "ReceiverType": "*Stmt",
        "OnEnter": "beforeStmtExecContextInstrumentation",
        "OnExit": "afterStmtExecContextInstrumentation",
        "Path": "github.com/alibaba/opentelemetry-go-auto-instrumentation/pkg/rules/databasesql"
    },
    {
        "ImportPath": "database/sql",
        "Function": "QueryContext",
        "ReceiverType": "*Stmt",
        "OnEnter": "beforeStmtQueryContextInstrumentation",
        "OnExit": "afterStmtQueryContextInstrumentation",
        "Path": "github.com/alibaba/opentelemetry-go-auto-instrumentation/pkg/rules/databasesql"
    },
    {
        "Version": "[4.0.0,4.12.1)",
        "ImportPath": "github.com/labstack/echo/v4",
        "Function": "New",
        "OnExit": "afterNewEcho",
        "Path": "github.com/alibaba/opentelemetry-go-auto-instrumentation/pkg/rules/echo"
    },
    {
        "Version": "[1.7.0,1.10.1)",
        "ImportPath": "github.com/gin-gonic/gin",
        "Function": "Next",
        "ReceiverType": "*Context",
        "OnEnter": "nextOnEnter",
        "Path": "github.com/alibaba/opentelemetry-go-auto-instrumentation/pkg/rules/gin"
    },
    {
        "Version": "[1.7.0,1.10.1)",
        "ImportPath": "github.com/gin-gonic/gin",
        "Function": "HTML",
        "ReceiverType": "*Context",
        "OnEnter": "htmlOnEnter",
        "Path": "github.com/alibaba/opentelemetry-go-auto-instrumentation/pkg/rules/gin"
    },
    {
        "ImportPath": "github.com/redis/go-redis/v9",
        "Function": "NewClient",
        "OnExit": "afterNewRedisClient",
        "Path": "github.com/alibaba/opentelemetry-go-auto-instrumentation/pkg/rules/goredis"
    },
    {
        "Version": "[9.0.5,9.5.2)",
        "ImportPath": "github.com/redis/go-redis/v9",
        "Function": "NewFailoverClient",
        "OnExit": "afterNewFailOverRedisClient",
        "Path": "github.com/alibaba/opentelemetry-go-auto-instrumentation/pkg/rules/goredis"
    },
    {
        "Version": "[9.0.5,9.5.2)",
        "ImportPath": "github.com/redis/go-redis/v9",
        "Function": "NewSentinelClient",
        "OnExit": "afterNewSentinelClient",
        "Path": "github.com/alibaba/opentelemetry-go-auto-instrumentation/pkg/rules/goredis"
    },
    {
        "Version": "[9.0.5,9.5.2)",
        "ImportPath": "github.com/redis/go-redis/v9",
        "Function": "Conn",
        "ReceiverType": "*Client",
        "OnExit": "afterClientConn",
        "Path": "github.com/alibaba/opentelemetry-go-auto-instrumentation/pkg/rules/goredis"
    },
    {
        "Version": "[9.0.5,9.5.2)",
        "ImportPath": "github.com/redis/go-redis/v9",
        "Function": "NewClusterClient",
        "OnExit": "afterNewClusterClient",
        "Path": "github.com/alibaba/opentelemetry-go-auto-instrumentation/pkg/rules/goredis"
    },
    {
        "Version": "[9.0.5,9.5.2)",
        "ImportPath": "github.com/redis/go-redis/v9",
        "Function": "NewRing",
        "OnExit": "afterNewRingClient",
        "Path": "github.com/alibaba/opentelemetry-go-auto-instrumentation/pkg/rules/goredis"
    },
    {
        "Version": "[8.11.0,8.11.6)",
        "ImportPath": "github.com/go-redis/redis/v8",
        "Function": "NewClient",
        "OnExit": "afterNewRedisV8Client",
        "Path": "github.com/alibaba/opentelemetry-go-auto-instrumentation/pkg/rules/goredisv8"
    },
    {
        "Version": "[8.11.0,8.11.6)",
        "ImportPath": "github.com/go-redis/redis/v8",
        "Function": "NewFailoverClient",
        "OnExit": "afterNewFailOverRedisV8Client",
        "Path": "github.com/alibaba/opentelemetry-go-auto-instrumentation/pkg/rules/goredisv8"
    },
    {
        "Version": "[8.11.0,8.11.6)",
        "ImportPath": "github.com/go-redis/redis/v8",
        "Function": "newConn",
        "OnExit": "afterNewConnRedisV8Client",
        "Path": "github.com/alibaba/opentelemetry-go-auto-instrumentation/pkg/rules/goredisv8"
    },
    {
        "Version": "[8.11.0,8.11.6)",
        "ImportPath": "github.com/go-redis/redis/v8",
        "Function": "NewClusterClient",
        "OnExit": "afterNewClusterV8Client",
        "Path": "github.com/alibaba/opentelemetry-go-auto-instrumentation/pkg/rules/goredisv8"
    },
    {
        "Version": "[8.11.0,8.11.6)",
        "ImportPath": "github.com/go-redis/redis/v8",
        "Function": "NewRing",
        "OnExit": "afterNewRingV8Client",
        "Path": "github.com/alibaba/opentelemetry-go-auto-instrumentation/pkg/rules/goredisv8"
    },
    {
        "Version": "[1.9.0,1.9.3)",
        "ImportPath": "github.com/gomodule/redigo/redis",
        "Function": "DialContext",
        "OnEnter": "onBeforeDialContext",
        "OnExit": "onExitDialContext",
        "Path": "github.com/alibaba/opentelemetry-go-auto-instrumentation/pkg/rules/redigo"
    },
    {
        "ImportPath": "gorm.io/driver/mysql",
        "StructType": "Dialector",
        "FieldName": "DbInfo",
        "FieldType": "interface{}"
    },
    {
        "Version": "[1.22.0,1.25.10)",
        "ImportPath": "gorm.io/gorm",
        "Function": "Open",
        "OnExit": "afterGormOpen",
        "Path": "github.com/alibaba/opentelemetry-go-auto-instrumentation/pkg/rules/gorm"
    },
    {
        "ImportPath": "net/http",
        "Function": "RoundTrip",
        "ReceiverType": "*Transport",
        "OnEnter": "clientOnEnter",
        "OnExit": "clientOnExit",
        "Path": "github.com/alibaba/opentelemetry-go-auto-instrumentation/pkg/rules/http"
    },
    {
        "ImportPath": "net/http",
        "Function": "ServeHTTP",
        "ReceiverType": "serverHandler",
        "OnEnter": "serverOnEnter",
        "OnExit": "serverOnExit",
        "Path": "github.com/alibaba/opentelemetry-go-auto-instrumentation/pkg/rules/http"
    },
    {
        "Version": "[1.5.0,1.9.4)",
        "ImportPath": "github.com/sirupsen/logrus",
        "Function": "SetFormatter",
        "OnExit": "logNewOnExit",
        "Path": "github.com/alibaba/opentelemetry-go-auto-instrumentation/pkg/rules/logrus"
    },
    {
        "Version": "[1.11.1,1.15.2)",
        "ImportPath": "go.mongodb.org/mongo-driver/mongo",
        "Function": "NewClient",
        "OnEnter": "mongoOnEnter",
        "Path": "github.com/alibaba/opentelemetry-go-auto-instrumentation/pkg/rules/mongo"
    },
    {
        "Version": "[1.3.0,1.7.4)",
        "ImportPath": "github.com/gorilla/mux",
        "Function": "setCurrentRoute",
        "OnEnter": "muxRoute130OnEnter",
        "Path": "github.com/alibaba/opentelemetry-go-auto-instrumentation/pkg/rules/mux"
    },
    {
        "Version": "[1.7.4,1.8.2)",
        "ImportPath": "github.com/gorilla/mux",
        "Function": "requestWithRoute",
        "OnEnter": "muxRoute174OnEnter",
        "Path": "github.com/alibaba/opentelemetry-go-auto-instrumentation/pkg/rules/mux"
    },
    {
        "ImportPath": "go.opentelemetry.io/otel/sdk/trace",
        "FileName": "otel_trace_context_linker.go",
        "Path": "github.com/alibaba/opentelemetry-go-auto-instrumentation/pkg/rules/otel-sdk"
    },
    {
        "ImportPath": "go.opentelemetry.io/otel/sdk/trace",
        "FileName": "trace-context/otel_trace_context.go",
        "Path": "github.com/alibaba/opentelemetry-go-auto-instrumentation/pkg/rules/otel-sdk"
    },
    {
        "ImportPath": "go.opentelemetry.io/otel/sdk/trace",
        "FileName": "trace-context/span.go",
        "Replace": true,
        "Path": "github.com/alibaba/opentelemetry-go-auto-instrumentation/pkg/rules/otel-sdk"
    },
    {
        "ImportPath": "go.opentelemetry.io/otel/sdk/trace",
        "FileName": "trace-context/tracer.go",
        "Replace": true,
        "Path": "github.com/alibaba/opentelemetry-go-auto-instrumentation/pkg/rules/otel-sdk"
    },
    {
        "ImportPath": "go.opentelemetry.io/otel/trace",
        "Function": "SpanFromContext",
        "OnExit": "spanFromContextOnExit",
        "Path": "github.com/alibaba/opentelemetry-go-auto-instrumentation/pkg/rules/otel-context"
    },
    {
        "ImportPath": "go.opentelemetry.io/otel",
        "FileName": "trace-context/trace.go",
        "Replace": true,
        "Path": "github.com/alibaba/opentelemetry-go-auto-instrumentation/pkg/rules/otel-sdk"
    },
    {
        "ImportPath": "go.opentelemetry.io/otel/baggage",
        "FileName": "otel_baggage_linker.go",
        "Path": "github.com/alibaba/opentelemetry-go-auto-instrumentation/pkg/rules/otel-sdk"
    },
    {
        "ImportPath": "go.opentelemetry.io/otel/baggage",
        "FileName": "otel_baggage_util.go",
        "Path": "github.com/alibaba/opentelemetry-go-auto-instrumentation/pkg/rules/otel-sdk"
    },
    {
        "ImportPath": "go.opentelemetry.io/otel/baggage",
        "FileName": "baggage/context.go",
        "Replace": true,
        "Path": "github.com/alibaba/opentelemetry-go-auto-instrumentation/pkg/rules/otel-sdk"
    },
    {
        "Version": "[1.20.0,1.27.1)",
        "ImportPath": "go.uber.org/zap/zapcore",
        "Function": "Write",
        "ReceiverType": "*CheckedEntry",
        "OnEnter": "zapLogWriteOnEnter",
        "Path": "github.com/alibaba/opentelemetry-go-auto-instrumentation/pkg/rules/zap"
    },
    {
        "ImportPath": "google.golang.org/grpc",
        "Function": "DialContext",
        "OnEnter": "grpcClientOnEnter",
        "OnExit": "grpcClientOnExit",
        "Path": "github.com/alibaba/opentelemetry-go-auto-instrumentation/pkg/rules/grpc"
    },
    {
        "ImportPath": "google.golang.org/grpc",
        "Function": "NewClient",
        "OnEnter": "grpcNewClientOnEnter",
        "OnExit": "grpcNewClientOnExit",
        "Path": "github.com/alibaba/opentelemetry-go-auto-instrumentation/pkg/rules/grpc"
    },
    {
        "ImportPath": "google.golang.org/grpc",
        "Function": "NewServer",
        "OnEnter": "grpcServerOnEnter",
        "OnExit": "grpcServerOnExit",
        "Path": "github.com/alibaba/opentelemetry-go-auto-instrumentation/pkg/rules/grpc"
    },
    {
        "ImportPath": "github.com/cloudwego/hertz/pkg/app/server",
        "Function": "New",
        "OnEnter": "beforeHertzServerBuild",
        "Path": "github.com/alibaba/opentelemetry-go-auto-instrumentation/pkg/rules/hertz/server"
    },
    {
        "ImportPath": "github.com/cloudwego/hertz/pkg/app/client",
        "Function": "NewClient",
        "OnExit": "afterHertzClientBuild",
        "Path": "github.com/alibaba/opentelemetry-go-auto-instrumentation/pkg/rules/hertz/client"
    },
    {
        "Version": "[1.45.0,1.57.1)",
        "ImportPath": "github.com/valyala/fasthttp",
        "Function": "Do",
        "ReceiverType": "*HostClient",
        "OnEnter": "clientFastHttpOnEnter",
        "OnExit": "clientFastHttpOnExit",
        "Path": "github.com/alibaba/opentelemetry-go-auto-instrumentation/pkg/rules/fasthttp"
    },
    {
        "Version": "[1.45.0,1.57.1)",
        "ImportPath": "github.com/valyala/fasthttp",
        "Function": "ListenAndServe",
        "ReceiverType": "*Server",
        "OnEnter": "listenAndServeFastHttpOnEnter",
        "Path": "github.com/alibaba/opentelemetry-go-auto-instrumentation/pkg/rules/fasthttp"
    },
    {
        "ImportPath": "log",
        "Function": "output",
        "ReceiverType": "*Logger",
        "OnEnter": "goLogWriteOnEnter",
        "Path": "github.com/alibaba/opentelemetry-go-auto-instrumentation/pkg/rules/golog"
    },
    {
        "ImportPath": "log/slog",
        "Function": "log",
        "ReceiverType": "*Logger",
        "OnEnter": "goSlogWriteOnEnter",
        "Path": "github.com/alibaba/opentelemetry-go-auto-instrumentation/pkg/rules/goslog"
    },
    {
        "Version": "[2.6.3,2.8.3)",
        "ImportPath": "github.com/go-kratos/kratos/v2/transport/http",
        "Function": "NewServer",
        "OnEnter": "kratosNewHTTPServiceOnEnter",
        "Path": "github.com/alibaba/opentelemetry-go-auto-instrumentation/pkg/rules/kratos/http"
    },
    {
        "Version": "[2.6.3,2.8.3)",
        "ImportPath": "github.com/go-kratos/kratos/v2/transport/grpc",
        "Function": "NewServer",
        "OnEnter": "kratosNewGRPCServiceOnEnter",
        "Path": "github.com/alibaba/opentelemetry-go-auto-instrumentation/pkg/rules/kratos/grpc"
    },
    {
<<<<<<< HEAD
        "Version": "[8.0.0,8.15.1)",
        "ImportPath": "github.com/elastic/go-elasticsearch/v8",
        "Function": "Perform",
        "ReceiverType": "*Client",
        "OnEnter": "beforeElasticSearchPerform",
        "OnExit": "afterElasticSearchPerform",
        "Path": "github.com/alibaba/opentelemetry-go-auto-instrumentation/pkg/rules/elasticsearch"
=======
        "Version": "[2.43.0,2.52.6)",
        "ImportPath": "github.com/gofiber/fiber/v2",
        "Function": "handler",
        "ReceiverType": "*App",
        "OnEnter": "fiberHttpOnEnterv2",
        "OnExit": "fiberHttpOnExitv2",
        "Path": "github.com/alibaba/opentelemetry-go-auto-instrumentation/pkg/rules/fiberv2"
>>>>>>> 92318544
    }
]<|MERGE_RESOLUTION|>--- conflicted
+++ resolved
@@ -555,7 +555,6 @@
         "Path": "github.com/alibaba/opentelemetry-go-auto-instrumentation/pkg/rules/kratos/grpc"
     },
     {
-<<<<<<< HEAD
         "Version": "[8.0.0,8.15.1)",
         "ImportPath": "github.com/elastic/go-elasticsearch/v8",
         "Function": "Perform",
@@ -563,7 +562,8 @@
         "OnEnter": "beforeElasticSearchPerform",
         "OnExit": "afterElasticSearchPerform",
         "Path": "github.com/alibaba/opentelemetry-go-auto-instrumentation/pkg/rules/elasticsearch"
-=======
+    },
+    {   
         "Version": "[2.43.0,2.52.6)",
         "ImportPath": "github.com/gofiber/fiber/v2",
         "Function": "handler",
@@ -571,6 +571,5 @@
         "OnEnter": "fiberHttpOnEnterv2",
         "OnExit": "fiberHttpOnExitv2",
         "Path": "github.com/alibaba/opentelemetry-go-auto-instrumentation/pkg/rules/fiberv2"
->>>>>>> 92318544
     }
 ]