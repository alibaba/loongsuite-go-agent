[
  {
    "ImportPath": "runtime",
    "FileName": "reorder_init.go",
    "Path": "github.com/alibaba/opentelemetry-go-auto-instrumentation/pkg/rules/runtime"
  },
  {
    "ImportPath": "runtime",
    "Function":"doInit",
    "OnEnter": "reorderInitTasks(ts)",
    "UseRaw": true,
    "GoVersion": "[1.21.0,)"
  },
  {
    "ImportPath": "runtime",
    "StructType": "g",
    "FieldName": "otel_trace_context",
    "FieldType": "interface{}"
  },
  {
    "ImportPath": "runtime",
    "StructType": "g",
    "FieldName": "otel_baggage_container",
    "FieldType": "interface{}"
  },
  {
    "ImportPath": "runtime",
    "Function": "newproc1",
    "OnEnter": "defer func(){ retVal0.otel_trace_context = contextPropagate(callergp.otel_trace_context); retVal0.otel_baggage_container = contextPropagate(callergp.otel_baggage_container); }()",
    "UseRaw": true
  },
  {
    "ImportPath": "runtime",
    "Function": "runExitHooks",
    "OnEnter": "if ExitHook != nil { ExitHook(); }",
    "UseRaw": true
  },
  {
    "ImportPath": "runtime",
    "FileName": "runtime_linker.go",
    "Path": "github.com/alibaba/opentelemetry-go-auto-instrumentation/pkg/rules/runtime"
  },
  {
    "ImportPath": "database/sql",
    "StructType": "DB",
    "FieldName": "Endpoint",
    "FieldType": "string"
  },
  {
    "ImportPath": "database/sql",
    "StructType": "DB",
    "FieldName": "DriverName",
    "FieldType": "string"
  },
  {
    "ImportPath": "database/sql",
    "StructType": "DB",
    "FieldName": "DSN",
    "FieldType": "string"
  },
  {
    "ImportPath": "database/sql",
    "StructType": "Stmt",
    "FieldName": "Data",
    "FieldType": "map[string]string"
  },
  {
    "ImportPath": "database/sql",
    "StructType": "Stmt",
    "FieldName": "DriverName",
    "FieldType": "string"
  },
  {
    "ImportPath": "database/sql",
    "StructType": "Stmt",
    "FieldName": "DSN",
    "FieldType": "string"
  },
  {
    "ImportPath": "database/sql",
    "StructType": "Tx",
    "FieldName": "Endpoint",
    "FieldType": "string"
  },
  {
    "ImportPath": "database/sql",
    "StructType": "Tx",
    "FieldName": "DriverName",
    "FieldType": "string"
  },
  {
    "ImportPath": "database/sql",
    "StructType": "Tx",
    "FieldName": "DSN",
    "FieldType": "string"
  },
  {
    "ImportPath": "database/sql",
    "StructType": "Conn",
    "FieldName": "Endpoint",
    "FieldType": "string"
  },
  {
    "ImportPath": "database/sql",
    "StructType": "Conn",
    "FieldName": "DriverName",
    "FieldType": "string"
  },
  {
    "ImportPath": "database/sql",
    "StructType": "Conn",
    "FieldName": "DSN",
    "FieldType": "string"
  },
  {
    "ImportPath": "database/sql",
    "Function": "Open",
    "OnEnter": "beforeOpenInstrumentation",
    "OnExit": "afterOpenInstrumentation",
    "Path": "github.com/alibaba/opentelemetry-go-auto-instrumentation/pkg/rules/databasesql"
  },
  {
    "ImportPath": "database/sql",
    "Function": "PingContext",
    "ReceiverType": "*DB",
    "OnEnter": "beforePingContextInstrumentation",
    "OnExit": "afterPingContextInstrumentation",
    "Path": "github.com/alibaba/opentelemetry-go-auto-instrumentation/pkg/rules/databasesql"
  },
  {
    "ImportPath": "database/sql",
    "Function": "PrepareContext",
    "ReceiverType": "*DB",
    "OnEnter": "beforePrepareContextInstrumentation",
    "OnExit": "afterPrepareContextInstrumentation",
    "Path": "github.com/alibaba/opentelemetry-go-auto-instrumentation/pkg/rules/databasesql"
  },
  {
    "ImportPath": "database/sql",
    "Function": "ExecContext",
    "ReceiverType": "*DB",
    "OnEnter": "beforeExecContextInstrumentation",
    "OnExit": "afterExecContextInstrumentation",
    "Path": "github.com/alibaba/opentelemetry-go-auto-instrumentation/pkg/rules/databasesql"
  },
  {
    "ImportPath": "database/sql",
    "Function": "QueryContext",
    "ReceiverType": "*DB",
    "OnEnter": "beforeQueryContextInstrumentation",
    "OnExit": "afterQueryContextInstrumentation",
    "Path": "github.com/alibaba/opentelemetry-go-auto-instrumentation/pkg/rules/databasesql"
  },
  {
    "ImportPath": "database/sql",
    "Function": "BeginTx",
    "ReceiverType": "*DB",
    "OnEnter": "beforeTxInstrumentation",
    "OnExit": "afterTxInstrumentation",
    "Path": "github.com/alibaba/opentelemetry-go-auto-instrumentation/pkg/rules/databasesql"
  },
  {
    "ImportPath": "database/sql",
    "Function": "Conn",
    "ReceiverType": "*DB",
    "OnEnter": "beforeConnInstrumentation",
    "OnExit": "afterConnInstrumentation",
    "Path": "github.com/alibaba/opentelemetry-go-auto-instrumentation/pkg/rules/databasesql"
  },
  {
    "ImportPath": "database/sql",
    "Function": "PingContext",
    "ReceiverType": "*Conn",
    "OnEnter": "beforeConnPingContextInstrumentation",
    "OnExit": "afterConnPingContextInstrumentation",
    "Path": "github.com/alibaba/opentelemetry-go-auto-instrumentation/pkg/rules/databasesql"
  },
  {
    "ImportPath": "database/sql",
    "Function": "PrepareContext",
    "ReceiverType": "*Conn",
    "OnEnter": "beforeConnPrepareContextInstrumentation",
    "OnExit": "afterConnPrepareContextInstrumentation",
    "Path": "github.com/alibaba/opentelemetry-go-auto-instrumentation/pkg/rules/databasesql"
  },
  {
    "ImportPath": "database/sql",
    "Function": "ExecContext",
    "ReceiverType": "*Conn",
    "OnEnter": "beforeConnExecContextInstrumentation",
    "OnExit": "afterConnExecContextInstrumentation",
    "Path": "github.com/alibaba/opentelemetry-go-auto-instrumentation/pkg/rules/databasesql"
  },
  {
    "ImportPath": "database/sql",
    "Function": "QueryContext",
    "ReceiverType": "*Conn",
    "OnEnter": "beforeConnQueryContextInstrumentation",
    "OnExit": "afterConnQueryContextInstrumentation",
    "Path": "github.com/alibaba/opentelemetry-go-auto-instrumentation/pkg/rules/databasesql"
  },
  {
    "ImportPath": "database/sql",
    "Function": "BeginTx",
    "ReceiverType": "*Conn",
    "OnEnter": "beforeConnTxInstrumentation",
    "OnExit": "afterConnTxInstrumentation",
    "Path": "github.com/alibaba/opentelemetry-go-auto-instrumentation/pkg/rules/databasesql"
  },
  {
    "ImportPath": "database/sql",
    "Function": "StmtContext",
    "ReceiverType": "*Tx",
    "OnEnter": "beforeTxStmtContextInstrumentation",
    "OnExit": "afterTxStmtContextInstrumentation",
    "Path": "github.com/alibaba/opentelemetry-go-auto-instrumentation/pkg/rules/databasesql"
  },
  {
    "ImportPath": "database/sql",
    "Function": "PrepareContext",
    "ReceiverType": "*Tx",
    "OnEnter": "beforeTxPrepareContextInstrumentation",
    "OnExit": "afterTxPrepareContextInstrumentation",
    "Path": "github.com/alibaba/opentelemetry-go-auto-instrumentation/pkg/rules/databasesql"
  },
  {
    "ImportPath": "database/sql",
    "Function": "ExecContext",
    "ReceiverType": "*Tx",
    "OnEnter": "beforeTxExecContextInstrumentation",
    "OnExit": "afterTxExecContextInstrumentation",
    "Path": "github.com/alibaba/opentelemetry-go-auto-instrumentation/pkg/rules/databasesql"
  },
  {
    "ImportPath": "database/sql",
    "Function": "QueryContext",
    "ReceiverType": "*Tx",
    "OnEnter": "beforeTxQueryContextInstrumentation",
    "OnExit": "afterTxQueryContextInstrumentation",
    "Path": "github.com/alibaba/opentelemetry-go-auto-instrumentation/pkg/rules/databasesql"
  },
  {
    "ImportPath": "database/sql",
    "Function": "Commit",
    "ReceiverType": "*Tx",
    "OnEnter": "beforeTxCommitInstrumentation",
    "OnExit": "afterTxCommitInstrumentation",
    "Path": "github.com/alibaba/opentelemetry-go-auto-instrumentation/pkg/rules/databasesql"
  },
  {
    "ImportPath": "database/sql",
    "Function": "Rollback",
    "ReceiverType": "*Tx",
    "OnEnter": "beforeTxRollbackInstrumentation",
    "OnExit": "afterTxRollbackInstrumentation",
    "Path": "github.com/alibaba/opentelemetry-go-auto-instrumentation/pkg/rules/databasesql"
  },
  {
    "ImportPath": "database/sql",
    "Function": "ExecContext",
    "ReceiverType": "*Stmt",
    "OnEnter": "beforeStmtExecContextInstrumentation",
    "OnExit": "afterStmtExecContextInstrumentation",
    "Path": "github.com/alibaba/opentelemetry-go-auto-instrumentation/pkg/rules/databasesql"
  },
  {
    "ImportPath": "database/sql",
    "Function": "QueryContext",
    "ReceiverType": "*Stmt",
    "OnEnter": "beforeStmtQueryContextInstrumentation",
    "OnExit": "afterStmtQueryContextInstrumentation",
    "Path": "github.com/alibaba/opentelemetry-go-auto-instrumentation/pkg/rules/databasesql"
  },
  {
    "Version": "[4.0.0,4.12.1)",
    "ImportPath": "github.com/labstack/echo/v4",
    "Function": "New",
    "OnExit": "afterNewEcho",
    "Path": "github.com/alibaba/opentelemetry-go-auto-instrumentation/pkg/rules/echo"
  },
  {
    "Version": "[1.7.0,1.10.1)",
    "ImportPath": "github.com/gin-gonic/gin",
    "Function": "Next",
    "ReceiverType": "*Context",
    "OnEnter": "nextOnEnter",
    "Path": "github.com/alibaba/opentelemetry-go-auto-instrumentation/pkg/rules/gin"
  },
  {
    "Version": "[1.7.0,1.10.1)",
    "ImportPath": "github.com/gin-gonic/gin",
    "Function": "HTML",
    "ReceiverType": "*Context",
    "OnEnter": "htmlOnEnter",
    "Path": "github.com/alibaba/opentelemetry-go-auto-instrumentation/pkg/rules/gin"
  },
  {
    "ImportPath": "github.com/redis/go-redis/v9",
    "Function": "NewClient",
    "OnExit": "afterNewRedisClient",
    "Path": "github.com/alibaba/opentelemetry-go-auto-instrumentation/pkg/rules/goredis"
  },
  {
    "Version": "[9.0.5,9.5.2)",
    "ImportPath": "github.com/redis/go-redis/v9",
    "Function": "NewFailoverClient",
    "OnExit": "afterNewFailOverRedisClient",
    "Path": "github.com/alibaba/opentelemetry-go-auto-instrumentation/pkg/rules/goredis"
  },
  {
    "Version": "[9.0.5,9.5.2)",
    "ImportPath": "github.com/redis/go-redis/v9",
    "Function": "NewSentinelClient",
    "OnExit": "afterNewSentinelClient",
    "Path": "github.com/alibaba/opentelemetry-go-auto-instrumentation/pkg/rules/goredis"
  },
  {
    "Version": "[9.0.5,9.5.2)",
    "ImportPath": "github.com/redis/go-redis/v9",
    "Function": "Conn",
    "ReceiverType": "*Client",
    "OnExit": "afterClientConn",
    "Path": "github.com/alibaba/opentelemetry-go-auto-instrumentation/pkg/rules/goredis"
  },
  {
    "Version": "[9.0.5,9.5.2)",
    "ImportPath": "github.com/redis/go-redis/v9",
    "Function": "NewClusterClient",
    "OnExit": "afterNewClusterClient",
    "Path": "github.com/alibaba/opentelemetry-go-auto-instrumentation/pkg/rules/goredis"
  },
  {
    "Version": "[9.0.5,9.5.2)",
    "ImportPath": "github.com/redis/go-redis/v9",
    "Function": "NewRing",
    "OnExit": "afterNewRingClient",
    "Path": "github.com/alibaba/opentelemetry-go-auto-instrumentation/pkg/rules/goredis"
  },
  {
    "Version": "[8.11.0,8.11.6)",
    "ImportPath": "github.com/go-redis/redis/v8",
    "Function": "NewClient",
    "OnExit": "afterNewRedisV8Client",
    "Path": "github.com/alibaba/opentelemetry-go-auto-instrumentation/pkg/rules/goredisv8"
  },
  {
    "Version": "[8.11.0,8.11.6)",
    "ImportPath": "github.com/go-redis/redis/v8",
    "Function": "NewFailoverClient",
    "OnExit": "afterNewFailOverRedisV8Client",
    "Path": "github.com/alibaba/opentelemetry-go-auto-instrumentation/pkg/rules/goredisv8"
  },
  {
    "Version": "[8.11.0,8.11.6)",
    "ImportPath": "github.com/go-redis/redis/v8",
    "Function": "newConn",
    "OnExit": "afterNewConnRedisV8Client",
    "Path": "github.com/alibaba/opentelemetry-go-auto-instrumentation/pkg/rules/goredisv8"
  },
  {
    "Version": "[8.11.0,8.11.6)",
    "ImportPath": "github.com/go-redis/redis/v8",
    "Function": "NewClusterClient",
    "OnExit": "afterNewClusterV8Client",
    "Path": "github.com/alibaba/opentelemetry-go-auto-instrumentation/pkg/rules/goredisv8"
  },
  {
    "Version": "[8.11.0,8.11.6)",
    "ImportPath": "github.com/go-redis/redis/v8",
    "Function": "NewRing",
    "OnExit": "afterNewRingV8Client",
    "Path": "github.com/alibaba/opentelemetry-go-auto-instrumentation/pkg/rules/goredisv8"
  },
  {
    "Version": "[1.9.0,1.9.3)",
    "ImportPath": "github.com/gomodule/redigo/redis",
    "Function": "DialContext",
    "OnEnter": "onBeforeDialContext",
    "OnExit": "onExitDialContext",
    "Path": "github.com/alibaba/opentelemetry-go-auto-instrumentation/pkg/rules/redigo"
  },
  {
    "ImportPath": "gorm.io/driver/mysql",
    "StructType": "Dialector",
    "FieldName": "DbInfo",
    "FieldType": "interface{}"
  },
  {
    "Version": "[1.22.0,1.25.10)",
    "ImportPath": "gorm.io/gorm",
    "Function": "Open",
    "OnExit": "afterGormOpen",
    "Path": "github.com/alibaba/opentelemetry-go-auto-instrumentation/pkg/rules/gorm"
  },
  {
    "ImportPath": "net/http",
    "Function": "RoundTrip",
    "ReceiverType": "*Transport",
    "OnEnter": "clientOnEnter",
    "OnExit": "clientOnExit",
    "Path": "github.com/alibaba/opentelemetry-go-auto-instrumentation/pkg/rules/http"
  },
  {
    "ImportPath": "net/http",
    "Function": "ServeHTTP",
    "ReceiverType": "serverHandler",
    "OnEnter": "serverOnEnter",
    "OnExit": "serverOnExit",
    "Path": "github.com/alibaba/opentelemetry-go-auto-instrumentation/pkg/rules/http"
  },
  {
    "Version": "[1.5.0,1.9.4)",
    "ImportPath": "github.com/sirupsen/logrus",
    "ReceiverType": "*Logger",
    "Function": "SetFormatter",
    "OnEnter": "logNewOnEnter",
    "OnExit": "logNewOnExit",
    "Path": "github.com/alibaba/opentelemetry-go-auto-instrumentation/pkg/rules/logrus"
  },
  {
    "Version": "[1.11.1,1.15.2)",
    "ImportPath": "go.mongodb.org/mongo-driver/mongo",
    "Function": "NewClient",
    "OnEnter": "mongoOnEnter",
    "Path": "github.com/alibaba/opentelemetry-go-auto-instrumentation/pkg/rules/mongo"
  },
  {
    "Version": "[1.3.0,1.7.4)",
    "ImportPath": "github.com/gorilla/mux",
    "Function": "setCurrentRoute",
    "OnEnter": "muxRoute130OnEnter",
    "Path": "github.com/alibaba/opentelemetry-go-auto-instrumentation/pkg/rules/mux"
  },
  {
    "Version": "[1.7.4,1.8.2)",
    "ImportPath": "github.com/gorilla/mux",
    "Function": "requestWithRoute",
    "OnEnter": "muxRoute174OnEnter",
    "Path": "github.com/alibaba/opentelemetry-go-auto-instrumentation/pkg/rules/mux"
  },
  {
    "ImportPath": "go.opentelemetry.io/otel/sdk/trace",
    "FileName": "otel_trace_context_linker.go",
    "Path": "github.com/alibaba/opentelemetry-go-auto-instrumentation/pkg/rules/otel-sdk"
  },
  {
    "ImportPath": "go.opentelemetry.io/otel/sdk/trace",
    "FileName": "trace-context/otel_trace_context.go",
    "Path": "github.com/alibaba/opentelemetry-go-auto-instrumentation/pkg/rules/otel-sdk"
  },
  {
    "ImportPath": "go.opentelemetry.io/otel/sdk/trace",
    "FileName": "trace-context/span.go",
    "Replace": true,
    "Path": "github.com/alibaba/opentelemetry-go-auto-instrumentation/pkg/rules/otel-sdk"
  },
  {
    "ImportPath": "go.opentelemetry.io/otel/sdk/trace",
    "FileName": "trace-context/tracer.go",
    "Replace": true,
    "Path": "github.com/alibaba/opentelemetry-go-auto-instrumentation/pkg/rules/otel-sdk"
  },
  {
    "ImportPath": "go.opentelemetry.io/otel/trace",
    "Function": "SpanFromContext",
    "OnExit": "spanFromContextOnExit",
    "Path": "github.com/alibaba/opentelemetry-go-auto-instrumentation/pkg/rules/otel-context"
  },
  {
    "ImportPath": "go.opentelemetry.io/otel",
    "FileName": "trace-context/trace.go",
    "Replace": true,
    "Path": "github.com/alibaba/opentelemetry-go-auto-instrumentation/pkg/rules/otel-sdk"
  },
  {
    "ImportPath": "go.opentelemetry.io/otel/baggage",
    "FileName": "otel_baggage_linker.go",
    "Path": "github.com/alibaba/opentelemetry-go-auto-instrumentation/pkg/rules/otel-sdk"
  },
  {
    "ImportPath": "go.opentelemetry.io/otel/baggage",
    "FileName": "otel_baggage_util.go",
    "Path": "github.com/alibaba/opentelemetry-go-auto-instrumentation/pkg/rules/otel-sdk"
  },
  {
    "ImportPath": "go.opentelemetry.io/otel/baggage",
    "FileName": "baggage/context.go",
    "Replace": true,
    "Path": "github.com/alibaba/opentelemetry-go-auto-instrumentation/pkg/rules/otel-sdk"
  },
  {
    "Version": "[1.20.0,1.27.1)",
    "ImportPath": "go.uber.org/zap/zapcore",
    "Function": "Write",
    "ReceiverType": "*CheckedEntry",
    "OnEnter": "zapLogWriteOnEnter",
    "Path": "github.com/alibaba/opentelemetry-go-auto-instrumentation/pkg/rules/zap"
  },
  {
    "Version": "[1.44.0,1.63.0)",
    "ImportPath": "google.golang.org/grpc",
    "Function": "DialContext",
    "OnEnter": "grpcClientOnEnter",
    "OnExit": "grpcClientOnExit",
    "Path": "github.com/alibaba/opentelemetry-go-auto-instrumentation/pkg/rules/grpc"
  },
  {
    "Version": "[1.63.0,)",
    "ImportPath": "google.golang.org/grpc",
    "Function": "NewClient",
    "OnEnter": "grpcNewClientOnEnter",
    "OnExit": "grpcNewClientOnExit",
    "Path": "github.com/alibaba/opentelemetry-go-auto-instrumentation/pkg/rules/grpc"
  },
  {
    "Version": "[1.44.0,)",
    "ImportPath": "google.golang.org/grpc",
    "Function": "NewServer",
    "OnEnter": "grpcServerOnEnter",
    "OnExit": "grpcServerOnExit",
    "Path": "github.com/alibaba/opentelemetry-go-auto-instrumentation/pkg/rules/grpc"
  },
  {
    "Version": "[1.44.0,)",
    "ImportPath": "google.golang.org/grpc",
    "ReceiverType": "*ClientConn",
    "Function": "NewStream",
    "OnEnter": "grpcClientNewStreamOnEnter",
    "OnExit": "grpcClientNewStreamOnExit",
    "Path": "github.com/alibaba/opentelemetry-go-auto-instrumentation/pkg/rules/grpc"
  },
  {
    "ImportPath": "github.com/cloudwego/hertz/pkg/app/server",
    "Function": "New",
    "OnEnter": "beforeHertzServerBuild",
    "Path": "github.com/alibaba/opentelemetry-go-auto-instrumentation/pkg/rules/hertz/server"
  },
  {
    "ImportPath": "github.com/cloudwego/hertz/pkg/app/client",
    "Function": "NewClient",
    "OnExit": "afterHertzClientBuild",
    "Path": "github.com/alibaba/opentelemetry-go-auto-instrumentation/pkg/rules/hertz/client"
  },
  {
    "Version": "[1.45.0,1.59.1)",
    "ImportPath": "github.com/valyala/fasthttp",
    "Function": "Do",
    "ReceiverType": "*HostClient",
    "OnEnter": "clientFastHttpOnEnter",
    "OnExit": "clientFastHttpOnExit",
    "Path": "github.com/alibaba/opentelemetry-go-auto-instrumentation/pkg/rules/fasthttp"
  },
  {
    "Version": "[1.45.0,1.59.1)",
    "ImportPath": "github.com/valyala/fasthttp",
    "Function": "ListenAndServe",
    "ReceiverType": "*Server",
    "OnEnter": "listenAndServeFastHttpOnEnter",
    "Path": "github.com/alibaba/opentelemetry-go-auto-instrumentation/pkg/rules/fasthttp"
  },
  {
    "ImportPath": "log",
    "Function": "output",
    "ReceiverType": "*Logger",
    "OnEnter": "goLogWriteOnEnter",
    "Path": "github.com/alibaba/opentelemetry-go-auto-instrumentation/pkg/rules/golog"
  },
  {
    "ImportPath": "log/slog",
    "Function": "log",
    "ReceiverType": "*Logger",
    "OnEnter": "goSlogWriteOnEnter",
    "Path": "github.com/alibaba/opentelemetry-go-auto-instrumentation/pkg/rules/goslog"
  },
  {
    "Version": "[2.6.3,2.8.4)",
    "ImportPath": "github.com/go-kratos/kratos/v2/transport/http",
    "Function": "NewServer",
    "OnEnter": "kratosNewHTTPServiceOnEnter",
    "Path": "github.com/alibaba/opentelemetry-go-auto-instrumentation/pkg/rules/kratos/http"
  },
  {
    "Version": "[2.6.3,2.8.4)",
    "ImportPath": "github.com/go-kratos/kratos/v2/transport/grpc",
    "Function": "NewServer",
    "OnEnter": "kratosNewGRPCServiceOnEnter",
    "Path": "github.com/alibaba/opentelemetry-go-auto-instrumentation/pkg/rules/kratos/grpc"
  },
  {
    "Version": "[8.4.0,8.15.1)",
    "ImportPath": "github.com/elastic/go-elasticsearch/v8",
    "Function": "Perform",
    "ReceiverType": "*BaseClient",
    "OnEnter": "beforeElasticSearchPerform",
    "OnExit": "afterElasticSearchPerform",
    "Path": "github.com/alibaba/opentelemetry-go-auto-instrumentation/pkg/rules/elasticsearch"
  },
  {
    "Version": "[2.43.0,2.52.7)",
    "ImportPath": "github.com/gofiber/fiber/v2",
    "Function": "handler",
    "ReceiverType": "*App",
    "OnEnter": "fiberHttpOnEnterv2",
    "OnExit": "fiberHttpOnExitv2",
    "Path": "github.com/alibaba/opentelemetry-go-auto-instrumentation/pkg/rules/fiberv2"
  },
  {
    "Version": "[3.7.0,3.12.2)",
    "ImportPath": "github.com/emicklei/go-restful/v3",
    "Function": "Add",
    "ReceiverType": "*Container",
    "OnEnter": "restContainerAddOnEnter",
    "OnExit": "restContainerAddOnExit",
    "Path": "github.com/alibaba/opentelemetry-go-auto-instrumentation/pkg/rules/gorestful"
  },
  {
    "Version": "[3.7.0,3.12.2)",
    "ImportPath": "github.com/emicklei/go-restful/v3",
    "Function": "Dispatch",
    "ReceiverType": "*Container",
    "OnEnter": "restContainerDispatchOnEnter",
    "OnExit": "restContainerDispatchOnExit",
    "Path": "github.com/alibaba/opentelemetry-go-auto-instrumentation/pkg/rules/gorestful"
  },
  {
    "Version": "[3.7.0,3.12.2)",
    "ImportPath": "github.com/emicklei/go-restful/v3",
    "Function": "HandleWithFilter",
    "ReceiverType": "*Container",
    "OnEnter": "restContainerHandleOnEnter",
    "OnExit": "restContainerHandleOnExit",
    "Path": "github.com/alibaba/opentelemetry-go-auto-instrumentation/pkg/rules/gorestful"
  },
  {
    "Version": "[1.10.0,1.33.1)",
    "ImportPath": "github.com/rs/zerolog",
    "Function": "msg",
    "ReceiverType": "*Event",
    "OnEnter": "zeroLogWriteOnEnter",
    "Path": "github.com/alibaba/opentelemetry-go-auto-instrumentation/pkg/rules/zerolog"
  },
  {
    "Version": "[0.5.1,0.11.4)",
    "ImportPath": "github.com/cloudwego/kitex/client",
    "Function": "NewClient",
    "OnEnter": "beforeNewKitexClientInstrument",
    "Path": "github.com/alibaba/opentelemetry-go-auto-instrumentation/pkg/rules/kitex"
  },
  {
    "Version": "[0.5.1,0.11.4)",
    "ImportPath": "github.com/cloudwego/kitex/server",
    "Function": "NewServer",
    "OnEnter": "beforeNewKitexServerInstrument",
    "Path": "github.com/alibaba/opentelemetry-go-auto-instrumentation/pkg/rules/kitex"
  },
  {
    "Version": "[2.0.0,2.3.0)",
    "ImportPath": "github.com/nacos-group/nacos-sdk-go/v2/clients/naming_client",
    "Function": "CloseClient",
    "ReceiverType": "*NamingClient",
    "OnEnter": "beforeNamingClientClose",
    "Path": "github.com/alibaba/opentelemetry-go-auto-instrumentation/pkg/rules/nacos/service"
  },
  {
    "Version": "[2.0.0,2.1.0)",
    "ImportPath": "github.com/nacos-group/nacos-sdk-go/v2/clients/naming_client/naming_cache",
    "Function": "NewServiceInfoHolder",
    "OnEnter": "beforeNewServiceInfoHolder",
    "OnExit": "afterNewServiceInfoHolder",
    "Path": "github.com/alibaba/opentelemetry-go-auto-instrumentation/pkg/rules/nacos/service_holder"
  },
  {
    "Version": "[2.1.0,)",
    "ImportPath": "github.com/nacos-group/nacos-sdk-go/v2/clients/naming_client/naming_cache",
    "Function": "NewServiceInfoHolder",
    "OnEnter": "beforeNewServiceInfoHolder",
    "OnExit": "afterNewServiceInfoHolder",
    "Path": "github.com/alibaba/opentelemetry-go-auto-instrumentation/pkg/rules/nacos2_1_0/service_holder"
  },
  {
<<<<<<< HEAD
    "Version": "[2.0.0,)",
=======
    "Version": "[2.0.0,2.3.0)",
>>>>>>> 81799259
    "ImportPath": "github.com/nacos-group/nacos-sdk-go/v2/clients/naming_client/naming_cache",
    "StructType": "ServiceInfoHolder",
    "FieldName": "OtelReg",
    "FieldType": "interface{}"
  },
  {
<<<<<<< HEAD
    "Version": "[2.0.0,)",
=======
    "Version": "[2.0.0,2.3.0)",
>>>>>>> 81799259
    "ImportPath": "github.com/nacos-group/nacos-sdk-go/v2/clients/config_client",
    "Function": "CloseClient",
    "ReceiverType": "*ConfigClient",
    "OnEnter": "beforeConfigClientClose",
    "Path": "github.com/alibaba/opentelemetry-go-auto-instrumentation/pkg/rules/nacos/config"
  },
  {
<<<<<<< HEAD
    "Version": "[2.0.0,)",
=======
    "Version": "[2.0.0,2.3.0)",
>>>>>>> 81799259
    "ImportPath": "github.com/nacos-group/nacos-sdk-go/v2/clients/config_client",
    "Function": "NewConfigClient",
    "OnEnter": "beforeNewConfigClient",
    "OnExit": "afterNewConfigClient",
    "Path": "github.com/alibaba/opentelemetry-go-auto-instrumentation/pkg/rules/nacos/config"
  },
  {
<<<<<<< HEAD
    "Version": "[2.0.0,)",
=======
    "Version": "[2.0.0,2.3.0)",
>>>>>>> 81799259
    "ImportPath": "github.com/nacos-group/nacos-sdk-go/v2/clients/config_client",
    "StructType": "ConfigClient",
    "FieldName": "OtelReg",
    "FieldType": "interface{}"
  },
  {
<<<<<<< HEAD
    "Version": "[2.0.0,)",
=======
    "Version": "[2.0.0,2.3.0)",
>>>>>>> 81799259
    "ImportPath": "github.com/nacos-group/nacos-sdk-go/v2/clients/naming_client/naming_http",
    "Function": "CloseClient",
    "ReceiverType": "*NamingHttpProxy",
    "OnEnter": "beforeNamingHttpProxyCloseClient",
    "Path": "github.com/alibaba/opentelemetry-go-auto-instrumentation/pkg/rules/nacos/service"
  },
  {
    "Version": "[2.0.0,2.1.1)",
    "ImportPath": "github.com/nacos-group/nacos-sdk-go/v2/clients/naming_client/naming_http",
    "Function": "NewBeatReactor",
    "OnEnter": "beforeNewBeatReactor",
    "OnExit": "afterNewBeatReactor",
    "Path": "github.com/alibaba/opentelemetry-go-auto-instrumentation/pkg/rules/nacos/dom"
  },
  {
    "Version": "[2.1.1,)",
    "ImportPath": "github.com/nacos-group/nacos-sdk-go/v2/clients/naming_client/naming_http",
    "Function": "NewBeatReactor",
    "OnEnter": "beforeNewBeatReactor",
    "OnExit": "afterNewBeatReactor",
    "Path": "github.com/alibaba/opentelemetry-go-auto-instrumentation/pkg/rules/nacos2_1_1/dom"
  },
  {
<<<<<<< HEAD
    "Version": "[2.0.0,)",
=======
    "Version": "[2.0.0,2.3.0)",
>>>>>>> 81799259
    "ImportPath": "github.com/nacos-group/nacos-sdk-go/v2/clients/naming_client/naming_http",
    "StructType": "BeatReactor",
    "FieldName": "OtelReg",
    "FieldType": "interface{}"
  },
  {
    "Version": "[2.0.0,2.3.0)",
    "ImportPath": "github.com/nacos-group/nacos-sdk-go/v2/clients/naming_client/naming_grpc",
    "Function": "requestToServer",
    "ReceiverType": "*NamingGrpcProxy",
    "OnEnter": "beforeRequestToServer",
    "onExit": "afterRequestToServer",
    "Path": "github.com/alibaba/opentelemetry-go-auto-instrumentation/pkg/rules/nacos/service"
  },
  {
    "Version": "[2.0.0,2.3.0)",
    "ImportPath": "github.com/nacos-group/nacos-sdk-go/v2/clients/config_client",
    "Function": "requestProxy",
    "ReceiverType": "*ConfigProxy",
    "OnEnter": "beforeRequestProxy",
    "onExit": "afterRequestProxy",
    "Path": "github.com/alibaba/opentelemetry-go-auto-instrumentation/pkg/rules/nacos/config"
  },
  {
    "Version": "[2.0.0,2.3.0)",
    "ImportPath": "github.com/nacos-group/nacos-sdk-go/v2/common/nacos_server",
    "Function": "callServer",
    "ReceiverType": "*NacosServer",
    "OnEnter": "beforeCallServer",
    "onExit": "afterCallServer",
    "Path": "github.com/alibaba/opentelemetry-go-auto-instrumentation/pkg/rules/nacos/service"
  },
  {
    "Version": "[2.0.0,2.3.0)",
    "ImportPath": "github.com/nacos-group/nacos-sdk-go/v2/common/nacos_server",
    "Function": "callConfigServer",
    "ReceiverType": "*NacosServer",
    "OnEnter": "beforeCallConfigServer",
    "onExit": "afterCallConfigServer",
    "Path": "github.com/alibaba/opentelemetry-go-auto-instrumentation/pkg/rules/nacos/config"
  },
  {
    "Version": "[12.2.0,12.2.12)",
    "ImportPath": "github.com/kataras/iris/v12/core/router",
    "Function": "HandleRequest",
    "ReceiverType": "*routerHandler",
    "OnEnter": "irisHttpOnEnter",
    "Path": "github.com/alibaba/opentelemetry-go-auto-instrumentation/pkg/rules/iris"
  },
  {
    "Version": "[5.0.0,5.3.1)",
    "ImportPath": "go-micro.dev/v5/client",
    "Function": "next",
    "ReceiverType": "*rpcClient",
    "OnExit": "NextOnExit",
    "Path": "github.com/alibaba/opentelemetry-go-auto-instrumentation/pkg/rules/gomicro"
  },
  {
    "Version": "[5.0.0,5.3.1)",
    "ImportPath": "go-micro.dev/v5",
    "Function": "NewService",
    "OnEnter": "NewServiceOnEnter",
    "Path": "github.com/alibaba/opentelemetry-go-auto-instrumentation/pkg/rules/gomicro"
  },
  {
    "Version": "[5.0.0,5.3.1)",
    "ImportPath": "go-micro.dev/v5/server",
    "Function": "ServeRequest",
    "ReceiverType": "*router",
    "OnEnter": "ServeRequestOnEnter",
    "OnExit": "ServeRequestOnExit",
    "Path": "github.com/alibaba/opentelemetry-go-auto-instrumentation/pkg/rules/gomicro"
  }
]<|MERGE_RESOLUTION|>--- conflicted
+++ resolved
@@ -678,22 +678,14 @@
     "Path": "github.com/alibaba/opentelemetry-go-auto-instrumentation/pkg/rules/nacos2_1_0/service_holder"
   },
   {
-<<<<<<< HEAD
-    "Version": "[2.0.0,)",
-=======
-    "Version": "[2.0.0,2.3.0)",
->>>>>>> 81799259
+    "Version": "[2.0.0,2.3.0)",
     "ImportPath": "github.com/nacos-group/nacos-sdk-go/v2/clients/naming_client/naming_cache",
     "StructType": "ServiceInfoHolder",
     "FieldName": "OtelReg",
     "FieldType": "interface{}"
   },
   {
-<<<<<<< HEAD
-    "Version": "[2.0.0,)",
-=======
-    "Version": "[2.0.0,2.3.0)",
->>>>>>> 81799259
+    "Version": "[2.0.0,2.3.0)",
     "ImportPath": "github.com/nacos-group/nacos-sdk-go/v2/clients/config_client",
     "Function": "CloseClient",
     "ReceiverType": "*ConfigClient",
@@ -701,11 +693,7 @@
     "Path": "github.com/alibaba/opentelemetry-go-auto-instrumentation/pkg/rules/nacos/config"
   },
   {
-<<<<<<< HEAD
-    "Version": "[2.0.0,)",
-=======
-    "Version": "[2.0.0,2.3.0)",
->>>>>>> 81799259
+    "Version": "[2.0.0,2.3.0)",
     "ImportPath": "github.com/nacos-group/nacos-sdk-go/v2/clients/config_client",
     "Function": "NewConfigClient",
     "OnEnter": "beforeNewConfigClient",
@@ -713,22 +701,14 @@
     "Path": "github.com/alibaba/opentelemetry-go-auto-instrumentation/pkg/rules/nacos/config"
   },
   {
-<<<<<<< HEAD
-    "Version": "[2.0.0,)",
-=======
-    "Version": "[2.0.0,2.3.0)",
->>>>>>> 81799259
+    "Version": "[2.0.0,2.3.0)",
     "ImportPath": "github.com/nacos-group/nacos-sdk-go/v2/clients/config_client",
     "StructType": "ConfigClient",
     "FieldName": "OtelReg",
     "FieldType": "interface{}"
   },
   {
-<<<<<<< HEAD
-    "Version": "[2.0.0,)",
-=======
-    "Version": "[2.0.0,2.3.0)",
->>>>>>> 81799259
+    "Version": "[2.0.0,2.3.0)",
     "ImportPath": "github.com/nacos-group/nacos-sdk-go/v2/clients/naming_client/naming_http",
     "Function": "CloseClient",
     "ReceiverType": "*NamingHttpProxy",
@@ -752,11 +732,7 @@
     "Path": "github.com/alibaba/opentelemetry-go-auto-instrumentation/pkg/rules/nacos2_1_1/dom"
   },
   {
-<<<<<<< HEAD
-    "Version": "[2.0.0,)",
-=======
-    "Version": "[2.0.0,2.3.0)",
->>>>>>> 81799259
+    "Version": "[2.0.0,2.3.0)",
     "ImportPath": "github.com/nacos-group/nacos-sdk-go/v2/clients/naming_client/naming_http",
     "StructType": "BeatReactor",
     "FieldName": "OtelReg",
