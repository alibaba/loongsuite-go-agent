--- conflicted
+++ resolved
@@ -612,14 +612,14 @@
     "Path": "github.com/alibaba/opentelemetry-go-auto-instrumentation/pkg/rules/gorestful"
   },
   {
-<<<<<<< HEAD
     "Version": "[1.10.0,1.33.1)",
     "ImportPath": "github.com/rs/zerolog",
     "Function": "msg",
     "ReceiverType": "*Event",
     "OnEnter": "zeroLogWriteOnEnter",
     "Path": "github.com/alibaba/opentelemetry-go-auto-instrumentation/pkg/rules/zerolog"
-=======
+  },
+  {
     "Version": "[0.5.1,0.11.4)",
     "ImportPath": "github.com/cloudwego/kitex/client",
     "Function": "NewClient",
@@ -632,6 +632,5 @@
     "Function": "NewServer",
     "OnEnter": "beforeNewKitexServerInstrument",
     "Path": "github.com/alibaba/opentelemetry-go-auto-instrumentation/pkg/rules/kitex"
->>>>>>> fb6f7613
   }
 ]