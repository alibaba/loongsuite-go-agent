--- conflicted
+++ resolved
@@ -17,31 +17,17 @@
 
 func (d *DbClientCommonAttrsExtractor[REQUEST, RESPONSE, GETTER]) OnStart(attributes []attribute.KeyValue, parentContext context.Context, request REQUEST) []attribute.KeyValue {
 	attributes = append(attributes, attribute.KeyValue{
-<<<<<<< HEAD
-		Key:   db_name,
+		Key:   semconv.DBNameKey,
 		Value: attribute.StringValue(d.Getter.GetName(request)),
 	}, attribute.KeyValue{
-		Key:   db_system,
+		Key:   semconv.DBSystemKey,
 		Value: attribute.StringValue(d.Getter.GetSystem(request)),
 	}, attribute.KeyValue{
-		Key:   db_user,
+		Key:   semconv.DBUserKey,
 		Value: attribute.StringValue(d.Getter.GetUser(request)),
 	}, attribute.KeyValue{
-		Key:   db_connection_string,
+		Key:   semconv.DBConnectionStringKey,
 		Value: attribute.StringValue(d.Getter.GetConnectionString(request)),
-=======
-		Key:   semconv.DBNameKey,
-		Value: attribute.StringValue(d.getter.GetName(request)),
-	}, attribute.KeyValue{
-		Key:   semconv.DBSystemKey,
-		Value: attribute.StringValue(d.getter.GetSystem(request)),
-	}, attribute.KeyValue{
-		Key:   semconv.DBUserKey,
-		Value: attribute.StringValue(d.getter.GetUser(request)),
-	}, attribute.KeyValue{
-		Key:   semconv.DBConnectionStringKey,
-		Value: attribute.StringValue(d.getter.GetConnectionString(request)),
->>>>>>> f1fe3236
 	})
 	return attributes
 }
@@ -57,19 +43,11 @@
 func (d *DbClientAttrsExtractor[REQUEST, RESPONSE, GETTER]) OnStart(attrs []attribute.KeyValue, parentContext context.Context, request REQUEST) []attribute.KeyValue {
 	attrs = d.Base.OnStart(attrs, parentContext, request)
 	attrs = append(attrs, attribute.KeyValue{
-<<<<<<< HEAD
-		Key:   db_statement,
-		Value: attribute.StringValue(d.Base.Getter.GetStatement(request)),
-	}, attribute.KeyValue{
-		Key:   db_operation,
-		Value: attribute.StringValue(d.Base.Getter.GetOperation(request)),
-=======
 		Key:   semconv.DBStatementKey,
-		Value: attribute.StringValue(d.base.getter.GetStatement(request)),
+		Value: attribute.StringValue(d.Base.getter.GetStatement(request)),
 	}, attribute.KeyValue{
 		Key:   semconv.DBOperationKey,
-		Value: attribute.StringValue(d.base.getter.GetOperation(request)),
->>>>>>> f1fe3236
+		Value: attribute.StringValue(d.Base.getter.GetOperation(request)),
 	})
 	return attrs
 }
